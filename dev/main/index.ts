import GarfishInstance from 'garfish';

(window as any).__GARFISH_PARENT__ = true;
console.log(GarfishInstance);

// let asyncTime = function () {
//   return new Promise((resolve) => {
//     setTimeout(() => {
//       resolve(true);
//     }, 3000);
//   });
// };

GarfishInstance.run({
  basename: '/garfish_master',
<<<<<<< HEAD
  domGetter: async () => {
=======
  domGetter: () => {
>>>>>>> 8f7c84f5
    // await asyncTime();
    return document.querySelector('#submoduleByRouter');
  },
  apps: [
    {
      name: 'react',
      activeWhen: '/react',
      // cache: true,
      entry: 'http://localhost:3000',
    },
    {
      name: 'vue',
      activeWhen: '/vue',
      // cache: true,
      entry: 'http://localhost:9090',
    },
  ],
  autoRefreshApp: true,
  disablePreloadApp: true,
  sandbox: {
    open: true,
    snapshot: false,
    modules: [],
  },
  // async beforeLoad(appInfo) {
  //   console.log('#######', appInfo);
  //   // if (appInfo.name === 'react') {
  //   //   return false;
  //   // }
  //   return true;
  // },
});

const useRouterMode = true;

document.getElementById('vueBtn').onclick = async () => {
  if (useRouterMode) {
    history.pushState({}, 'vue', '/garfish_master/vue'); // use router to load app
  } else {
    let prevApp = await GarfishInstance.loadApp('vue', {
      entry: 'http://localhost:9090',
      domGetter: '#submoduleByCunstom',
    });
    console.log(prevApp);
    await prevApp.mount();
  }
};

document.getElementById('reactBtn').onclick = async () => {
  if (useRouterMode) {
    history.pushState({}, 'react', '/garfish_master/react');
  } else {
    let prevApp = await GarfishInstance.loadApp('react', {
      entry: 'http://localhost:3000',
      domGetter: '#submoduleByCunstom',
    });
    console.log(prevApp);
    await prevApp.mount();
  }
};<|MERGE_RESOLUTION|>--- conflicted
+++ resolved
@@ -13,11 +13,7 @@
 
 GarfishInstance.run({
   basename: '/garfish_master',
-<<<<<<< HEAD
-  domGetter: async () => {
-=======
   domGetter: () => {
->>>>>>> 8f7c84f5
     // await asyncTime();
     return document.querySelector('#submoduleByRouter');
   },
