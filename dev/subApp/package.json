{
  "name": "@garfish-dev/sub-app",
<<<<<<< HEAD
  "version": "0.0.59-alpha.0.2",
=======
  "version": "0.0.59",
>>>>>>> 6d6d905a
  "private": true,
  "scripts": {
    "start": "node linkdeps.js && vue-cli-service serve",
    "build": "vue-cli-service build",
    "lint": "vue-cli-service lint"
  },
  "dependencies": {
    "@vue/cli-plugin-babel": "~4.4.0",
    "@vue/cli-plugin-eslint": "~4.4.0",
    "@vue/cli-service": "~4.4.0",
    "babel-eslint": "^10.1.0",
    "core-js": "^3.6.5",
    "element-ui": "^2.14.1",
    "eslint": "^6.7.2",
    "eslint-plugin-vue": "^6.2.2",
    "vue": "^2.6.11",
    "vue-router": "^3.4.3",
    "vue-template-compiler": "^2.6.11",
    "vuex": "^3.5.1"
  },
  "publishConfig": {
    "registry": "https://registry.npmjs.org"
  },
  "eslintConfig": {
    "root": true,
    "env": {
      "node": true,
      "browser": true
    },
    "extends": [
      "plugin:vue/essential",
      "eslint:recommended"
    ],
    "parserOptions": {
      "parser": "babel-eslint"
    },
    "rules": {}
  }
}<|MERGE_RESOLUTION|>--- conflicted
+++ resolved
@@ -1,10 +1,6 @@
 {
   "name": "@garfish-dev/sub-app",
-<<<<<<< HEAD
-  "version": "0.0.59-alpha.0.2",
-=======
   "version": "0.0.59",
->>>>>>> 6d6d905a
   "private": true,
   "scripts": {
     "start": "node linkdeps.js && vue-cli-service serve",
