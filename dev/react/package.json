--- conflicted
+++ resolved
@@ -1,10 +1,6 @@
 {
   "name": "@garfish-dev/sub-react",
-<<<<<<< HEAD
-  "version": "0.0.51",
-=======
   "version": "0.0.52",
->>>>>>> 877c6ae3
   "private": true,
   "dependencies": {
     "@testing-library/jest-dom": "^4.2.4",
