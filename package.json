--- conflicted
+++ resolved
@@ -14,12 +14,8 @@
     "pkg": "node scripts/createPackage.js",
     "build": "node scripts/build.js",
     "build:all": "node scripts/build.js -m -e",
-<<<<<<< HEAD
+    "build:docs": "lerna run build --stream --scope garfish-docs",
     "build:watch": "lerna exec -- node scripts/build.js -m -e  -f=esm-bundler -w",
-=======
-    "build:docs": "lerna run build --stream --scope garfish-docs",
-    "build:watch": "lerna exec -- yarn link && node scripts/build.js -m -e  -f=esm-bundler -w",
->>>>>>> 32c9dcda
     "reset": "lerna clean --yes && rm -rf node_modules",
     "setup": "yarn reset && yarn install",
     "prepublishOnly": "yarn test && yarn build:all && yarn changelog",
