{
  "name": "@garfish/browser-vm",
<<<<<<< HEAD
  "version": "0.0.49",
=======
  "version": "0.1.8",
>>>>>>> 3b441141
  "description": "vm-sandbox module.",
  "keywords": [
    "garfish",
    "vm-sandbox"
  ],
  "author": "zhouxiao.shaw <codingzx@gmail.com>",
  "homepage": "https://github.com/bytedance/garfish",
  "license": "Apache-2.0",
  "main": "index.js",
  "module": "dist/browser-vm.esm-bundler.js",
  "repository": {
    "type": "git",
    "url": "git+https://github.com/bytedance/garfish.git"
  },
  "bugs": {
    "url": "https://github.com/bytedance/garfish/issues"
  },
  "scripts": {},
  "types": "dist/index.d.ts",
  "buildOptions": {
    "name": "VmSandbox",
    "devTemplate": "module",
    "formats": [
      "esm-bundler",
      "esm-browser",
      "cjs",
      "umd"
    ]
  },
  "devDependencies": {
<<<<<<< HEAD
    "@garfish/core": "^0.0.49"
  },
  "dependencies": {
    "@garfish/loader": "^0.0.49"
=======
    "@garfish/core": "^0.1.8"
  },
  "dependencies": {
    "@garfish/loader": "0.1.5"
>>>>>>> 3b441141
  },
  "publishConfig": {
    "registry": "https://registry.npmjs.org",
    "access": "public"
  },
  "gitHead": "da33dd16bb9e99588f34079f8b961d0cf9f059fc"
}<|MERGE_RESOLUTION|>--- conflicted
+++ resolved
@@ -1,10 +1,6 @@
 {
   "name": "@garfish/browser-vm",
-<<<<<<< HEAD
-  "version": "0.0.49",
-=======
   "version": "0.1.8",
->>>>>>> 3b441141
   "description": "vm-sandbox module.",
   "keywords": [
     "garfish",
@@ -35,17 +31,10 @@
     ]
   },
   "devDependencies": {
-<<<<<<< HEAD
-    "@garfish/core": "^0.0.49"
-  },
-  "dependencies": {
-    "@garfish/loader": "^0.0.49"
-=======
     "@garfish/core": "^0.1.8"
   },
   "dependencies": {
     "@garfish/loader": "0.1.5"
->>>>>>> 3b441141
   },
   "publishConfig": {
     "registry": "https://registry.npmjs.org",
