--- conflicted
+++ resolved
@@ -1,10 +1,6 @@
 {
   "name": "@garfish/core",
-<<<<<<< HEAD
-  "version": "0.0.59-alpha.0.2",
-=======
   "version": "0.0.59",
->>>>>>> 6d6d905a
   "description": "core module.",
   "keywords": [
     "garfish",
@@ -36,15 +32,9 @@
     ]
   },
   "dependencies": {
-<<<<<<< HEAD
-    "@garfish/hooks": "^0.0.58",
-    "@garfish/loader": "^0.0.58",
-    "@garfish/utils": "^0.0.58"
-=======
     "@garfish/hooks": "^0.0.59",
     "@garfish/loader": "^0.0.59",
     "@garfish/utils": "^0.0.59"
->>>>>>> 6d6d905a
   },
   "publishConfig": {
     "registry": "https://registry.npmjs.org",
