--- conflicted
+++ resolved
@@ -18,12 +18,7 @@
 import { fetchStaticResources } from './utils';
 import { GarfishHMRPlugin } from './plugins/fixHMR';
 import { GarfishOptionsLife } from './plugins/lifecycle';
-<<<<<<< HEAD
-import { loadAppResource, GarfishPreloadPlugin } from './plugins/preload';
-import { defaultLoadComponentOptions, getDefaultOptions } from './config';
-=======
 import { GarfishPreloadPlugin } from './plugins/preload';
->>>>>>> 23d4d1ca
 
 export class Garfish implements interfaces.Garfish {
   public hooks: Hooks;
@@ -181,15 +176,6 @@
     return this;
   }
 
-  preloadApp(name: string) {
-    const appInfo = this.appInfos[name];
-    assert(
-      appInfo && appInfo.entry,
-      `Can't preloadApp unexpected module "${name}".`,
-    );
-    loadAppResource(this.loader, appInfo);
-  }
-
   async loadApp(
     appName: string,
     options?: Partial<interfaces.LoadAppOptions> | string,
@@ -198,34 +184,17 @@
 
     if (isPlainObject(options)) {
       // Deep clone app options
-<<<<<<< HEAD
-      appInfo = deepMerge(appInfo || ({} as any), options);
-=======
       const tempInfo = appInfo;
       appInfo = deepMerge(tempInfo, options);
       appInfo.props = hasOwn(tempInfo, 'props')
         ? tempInfo.props
         : this.options.props;
       appInfo.hooks = hasOwn(tempInfo, 'hooks') ? tempInfo.hooks : null;
->>>>>>> 23d4d1ca
     } else if (typeof options === 'string') {
       // `Garfish.loadApp('appName', 'https://xx.html');`
       appInfo = {
         name: appName,
         entry: options,
-<<<<<<< HEAD
-        cssScope: true,
-        domGetter: () => document.createElement('div'),
-      };
-    }
-
-    // Does not support does not have remote resources and no registered application
-    assert(
-      !(!appInfo && !appInfo.entry),
-      `Can't load unexpected module "${appName}".` +
-        'Please provide the entry parameters or registered in advance of the app',
-    );
-=======
         basename: this.options.basename || '/',
         props: this.options.props,
         domGetter:
@@ -236,7 +205,6 @@
     // Initialize the mount point, support domGetter as promise, is advantageous for the compatibility
     if (appInfo.domGetter)
       appInfo.domGetter = await getRenderNode(appInfo.domGetter);
->>>>>>> 23d4d1ca
 
     const asyncLoadProcess = async () => {
       // Return not undefined type data directly to end loading
