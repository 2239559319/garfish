--- conflicted
+++ resolved
@@ -124,31 +124,20 @@
   }
 
   private injectOptionalPlugin(options?: interfaces.Options) {
-<<<<<<< HEAD
     const defaultPlugin = [GarfishHMRPlugin(), GarfishOptionsLife(options)];
     // Preload plugin
     if (!options.disablePreloadApp) defaultPlugin.push(GarfishPreloadPlugin());
 
-=======
-    const defaultPlugin = [GarfishHMRPlugin(), GarfishOptionsLife()];
-    if (!options.disablePreloadApp) {
-      defaultPlugin.push(GarfishPreloadPlugin());
-    }
->>>>>>> 15a00e47
     defaultPlugin.forEach((pluginCb) => {
       this.usePlugin(this.hooks, pluginCb, this);
     });
   }
 
-<<<<<<< HEAD
   public usePlugin(
     hooks,
     plugin: (context: Garfish) => interfaces.Plugin,
     ...args: Array<any>
   ) {
-=======
-  public usePlugin(plugin: GarfishPlugin, ...args: Array<any>) {
->>>>>>> 15a00e47
     assert(typeof plugin === 'function', 'Plugin must be a function.');
     if ((plugin as any)._registered) {
       __DEV__ && warn('Please do not register the plugin repeatedly.');
@@ -206,27 +195,18 @@
       __DEV__ &&
         warn('Garfish is already running now, Cannot run Garfish repeatedly.');
     }
-<<<<<<< HEAD
 
     this.injectOptionalPlugin(options);
 
-=======
-    this.hooks.lifecycle.beforeBootstrap.call(this.options);
->>>>>>> 15a00e47
     // register plugins
     options?.plugins?.forEach((pluginCb) => {
       this.usePlugin(this.hooks, pluginCb, this);
     });
-<<<<<<< HEAD
 
     this.hooks.lifecycle.beforeBootstrap.call(this.options);
 
     this.setOptions(options);
 
-=======
-    this.injectOptionalPlugin(options);
-    this.setOptions(options);
->>>>>>> 15a00e47
     this.running = true;
     this.hooks.lifecycle.bootstrap.call(this.options);
     return this;
@@ -302,17 +282,10 @@
         return null;
       }
       // Existing cache caching logic
-<<<<<<< HEAD
-      let result = null;
-      const cacheApp = this.cacheApps[name];
-      if (appInfo.cache && cacheApp) {
-        result = cacheApp;
-=======
       let appInstance = null;
       const cacheApp = this.cacheApps[appName];
       if (appInfo.cache && cacheApp) {
         appInstance = cacheApp;
->>>>>>> 15a00e47
       } else {
         try {
           let isHtmlMode, fakeEntryManager;
@@ -373,13 +346,8 @@
       return appInstance;
     };
 
-<<<<<<< HEAD
-    if (!appInfo.cache || !this.loading[name]) {
-      this.loading[name] = asyncLoadProcess();
-=======
     if (!appInfo.cache || !this.loading[appName]) {
       this.loading[appName] = asyncLoadProcess();
->>>>>>> 15a00e47
     }
     return this.loading[appName];
   }
