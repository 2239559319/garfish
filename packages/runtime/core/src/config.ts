--- conflicted
+++ resolved
@@ -19,7 +19,6 @@
   'errorUnmountApp',
 ];
 
-<<<<<<< HEAD
 const globalConfigAttrs = [
   'apps',
   'plugins',
@@ -56,33 +55,6 @@
     }
   }
   return config;
-=======
-const defaultOptions: interfaces.Options = {
-  apps: [],
-  basename: '',
-  domGetter: () => null,
-  sandbox: {
-    snapshot: false,
-    disableWith: false,
-    strictIsolation: false,
-  },
-  autoRefreshApp: true,
-  disableStatistics: false,
-  disablePreloadApp: false,
-  nested: false,
-  beforeLoad: async () => {},
-  afterLoad: () => {},
-  beforeEval: () => {},
-  afterEval: () => {},
-  beforeMount: () => {},
-  afterMount: () => {},
-  beforeUnmount: () => {},
-  afterUnmount: () => {},
-  errorLoadApp: (err) => error(err),
-  errorMountApp: (err) => error(err),
-  errorUnmountApp: (err) => error(err),
-  onNotMatchRouter: () => {},
->>>>>>> 877c6ae3
 };
 
 // Merge `oldConfig` and `newConfig`
@@ -119,9 +91,8 @@
     disableStatistics: false,
     disablePreloadApp: false,
     sandbox: {
-      open: true,
       snapshot: false,
-      useStrict: false,
+      disableWith: false,
       strictIsolation: false,
     },
     // Load hooks
