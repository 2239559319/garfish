--- conflicted
+++ resolved
@@ -1,10 +1,6 @@
 {
   "name": "garfish",
-<<<<<<< HEAD
-  "version": "0.0.51",
-=======
   "version": "0.0.52",
->>>>>>> 877c6ae3
   "description": "garfish module.",
   "keywords": [
     "garfish",
@@ -38,16 +34,6 @@
       "umd"
     ]
   },
-<<<<<<< HEAD
-  "dependencies": {
-    "@garfish/browser-snapshot": "^0.0.51",
-    "@garfish/browser-vm": "^0.0.51",
-    "@garfish/core": "^0.0.51",
-    "@garfish/router": "^0.0.51",
-    "@garfish/utils": "^0.0.51"
-  },
-=======
->>>>>>> 877c6ae3
   "publishConfig": {
     "registry": "https://registry.npmjs.org",
     "access": "public"
