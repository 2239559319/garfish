{
  "name": "@garfish/router",
<<<<<<< HEAD
  "version": "0.0.49",
=======
  "version": "0.1.8",
>>>>>>> 3b441141
  "description": "router module.",
  "keywords": [
    "garfish",
    "router"
  ],
  "author": "zhouxiao <codingzx@gmail.com>",
  "homepage": "http://garfish.bytedance.com",
  "license": "Apache-2.0",
  "main": "index.js",
  "module": "dist/router.esm-bundler.js",
  "repository": {
    "type": "git",
    "url": "git+https://github.com/bytedance/garfish.git"
  },
  "bugs": {
    "url": "https://github.com/bytedance/garfish/issues"
  },
  "scripts": {},
  "types": "dist/index.d.ts",
  "buildOptions": {
    "name": "SpSandbox",
    "devTemplate": "module",
    "formats": [
      "esm-bundler",
      "esm-browser",
      "cjs",
      "umd"
    ]
  },
  "peerDependencies": {
    "@garfish/core": "0.0.54"
  },
  "dependencies": {
<<<<<<< HEAD
    "@garfish/utils": "^0.0.49"
=======
    "@garfish/utils": "0.1.5"
>>>>>>> 3b441141
  },
  "publishConfig": {
    "registry": "https://registry.npmjs.org",
    "access": "public"
  },
  "gitHead": "da33dd16bb9e99588f34079f8b961d0cf9f059fc"
}<|MERGE_RESOLUTION|>--- conflicted
+++ resolved
@@ -1,10 +1,6 @@
 {
   "name": "@garfish/router",
-<<<<<<< HEAD
-  "version": "0.0.49",
-=======
   "version": "0.1.8",
->>>>>>> 3b441141
   "description": "router module.",
   "keywords": [
     "garfish",
@@ -38,11 +34,7 @@
     "@garfish/core": "0.0.54"
   },
   "dependencies": {
-<<<<<<< HEAD
-    "@garfish/utils": "^0.0.49"
-=======
     "@garfish/utils": "0.1.5"
->>>>>>> 3b441141
   },
   "publishConfig": {
     "registry": "https://registry.npmjs.org",
