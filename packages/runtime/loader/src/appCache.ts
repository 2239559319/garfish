--- conflicted
+++ resolved
@@ -1,8 +1,5 @@
 import { calculateObjectSize } from './utils';
 
-<<<<<<< HEAD
-const MAX_SIZE = 1024 * 1024 * 15;
-=======
 export const cachedDataSet = new WeakSet();
 
 export enum FileTypes {
@@ -13,7 +10,6 @@
 }
 
 const MAX_SIZE = 10 * 1024 * 1024;
->>>>>>> 69874f8e
 const DEFAULT_POLL = Symbol('__defaultBufferPoll__');
 const FILE_TYPES = [
   FileTypes.js,
