--- conflicted
+++ resolved
@@ -1,9 +1,5 @@
 {
-<<<<<<< HEAD
-  "version": "0.0.59-alpha.0.2",
-=======
   "version": "0.0.59",
->>>>>>> 6d6d905a
   "npmClient": "yarn",
   "command": {
     "publish": {
