--- conflicted
+++ resolved
@@ -1,9 +1,5 @@
 {
-<<<<<<< HEAD
-  "version": "0.0.49",
-=======
   "version": "0.1.8",
->>>>>>> 3b441141
   "npmClient": "yarn",
   "command": {
     "publish": {
