{
  "version": "0.0.30",
  "npmClient": "yarn",
  "command": {
    "publish": {
      "ignoreChanges": [
        "ignored-file",
        "*.md",
        "packages/tools/*",
        "dev/*"
      ],
      "message": "chore(release): publish",
      "registry": "https://registry.npmjs.org"
    },
    "bootstrap": {
      "ignore": "component-*",
      "hoist": true,
      "npmClientArgs": [
        "--no-package-lock"
      ]
    }
  },
  "packages": [
    "packages/runtime/*",
    "packages/tools/*",
<<<<<<< HEAD
    "dev/*"
=======
    "website"
>>>>>>> 32c9dcda
  ]
}<|MERGE_RESOLUTION|>--- conflicted
+++ resolved
@@ -23,10 +23,7 @@
   "packages": [
     "packages/runtime/*",
     "packages/tools/*",
-<<<<<<< HEAD
-    "dev/*"
-=======
+    "dev/*",
     "website"
->>>>>>> 32c9dcda
   ]
 }